#!/bin/bash
set -e

# Main script to execute all integration tests
# Calls individual test scripts for better modularity

echo "=== Executing Notion Integration Tests ==="
echo
echo "Prerequisites:"
echo "- Metadata must be configured with real Notion database IDs"
echo "- Named Credentials must have valid API key"
echo "- Integration test components must be deployed"
echo

# Get the scratch org alias (default to current default org)
ORG_ALIAS="${1:-}"
if [ -z "$ORG_ALIAS" ]; then
    echo "No org alias provided, using default org"
else
    echo "Using org: $ORG_ALIAS"
fi

echo "Running integration tests..."

<<<<<<< HEAD
# First verify authentication
echo
echo "=== Verifying Notion API Authentication ==="
sf apex run -f scripts/apex/verify-auth.apex $ORG_FLAG
if [ $? -ne 0 ]; then
    echo
    echo "❌ Authentication verification failed!"
    echo "Please ensure:"
    echo "1. Notion API key is properly configured in Named Credentials"
    echo "2. The API key has access to the workspace"
    echo "3. The Notion integration is not restricted"
    exit 1
fi
echo "✓ Authentication verified successfully"

# Test 1: Create
=======
# Get the directory where this script is located
SCRIPT_DIR="$( cd "$( dirname "${BASH_SOURCE[0]}" )" && pwd )"

# Track test failures
TEST_FAILED=false

# Function to run individual test and track failures
run_test() {
    local test_script="$1"
    "$SCRIPT_DIR/$test_script" "$ORG_ALIAS"
    if [ $? -ne 0 ]; then
        TEST_FAILED=true
        echo "❌ $test_script FAILED!"
    else
        echo "✅ $test_script PASSED!"
    fi
}

# Run setup first (clean up test data)
>>>>>>> 03eababa
echo
echo "=== Running Test Setup ==="
run_test "test-0-setup.sh"

# Run all tests in sequence
echo
run_test "test-1-create.sh"

echo
run_test "test-2-update.sh"

echo
run_test "test-3-relationship.sh"

echo
run_test "test-4-relationship-change.sh"

echo
run_test "test-5-delete.sh"

echo
run_test "test-6-batch.sh"

# Overall summary
echo
echo "=================================="
echo "=== Integration Test Summary ==="
echo "=================================="

# Check if all tests passed
if [ "$TEST_FAILED" = false ]; then
    echo "✅ All integration tests PASSED!"
else
    echo "❌ One or more integration tests FAILED!"
    echo "Check the output above for details."
    exit 1
fi

echo
echo "To view sync logs, run:"
echo "  sf data query -f scripts/soql/recent-sync-logs.soql $ORG_FLAG"<|MERGE_RESOLUTION|>--- conflicted
+++ resolved
@@ -22,24 +22,6 @@
 
 echo "Running integration tests..."
 
-<<<<<<< HEAD
-# First verify authentication
-echo
-echo "=== Verifying Notion API Authentication ==="
-sf apex run -f scripts/apex/verify-auth.apex $ORG_FLAG
-if [ $? -ne 0 ]; then
-    echo
-    echo "❌ Authentication verification failed!"
-    echo "Please ensure:"
-    echo "1. Notion API key is properly configured in Named Credentials"
-    echo "2. The API key has access to the workspace"
-    echo "3. The Notion integration is not restricted"
-    exit 1
-fi
-echo "✓ Authentication verified successfully"
-
-# Test 1: Create
-=======
 # Get the directory where this script is located
 SCRIPT_DIR="$( cd "$( dirname "${BASH_SOURCE[0]}" )" && pwd )"
 
@@ -58,8 +40,22 @@
     fi
 }
 
+# First verify authentication
+echo
+echo "=== Verifying Notion API Authentication ==="
+sf apex run -f scripts/apex/verify-auth.apex ${ORG_ALIAS:+-o $ORG_ALIAS}
+if [ $? -ne 0 ]; then
+    echo
+    echo "❌ Authentication verification failed!"
+    echo "Please ensure:"
+    echo "1. Notion API key is properly configured in Named Credentials"
+    echo "2. The API key has access to the workspace"
+    echo "3. The Notion integration is not restricted"
+    exit 1
+fi
+echo "✓ Authentication verified successfully"
+
 # Run setup first (clean up test data)
->>>>>>> 03eababa
 echo
 echo "=== Running Test Setup ==="
 run_test "test-0-setup.sh"
