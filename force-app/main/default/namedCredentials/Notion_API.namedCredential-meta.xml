<?xml version="1.0" encoding="UTF-8"?>
<NamedCredential xmlns="http://soap.sforce.com/2006/04/metadata">
    <allowMergeFieldsInBody>false</allowMergeFieldsInBody>
    <allowMergeFieldsInHeader>true</allowMergeFieldsInHeader>
    <calloutStatus>Enabled</calloutStatus>
    <endpoint>https://api.notion.com</endpoint>
    <generateAuthorizationHeader>false</generateAuthorizationHeader>
    <label>Notion API</label>
<<<<<<< HEAD
    <principalType>NamedPrincipal</principalType>
=======
    <principalType>NamedUser</principalType>
>>>>>>> a3e5a608
    <protocol>NoAuthentication</protocol>
    <customHeaders>
        <customHeader>
            <headerName>Authorization</headerName>
<<<<<<< HEAD
            <value>Bearer {!$Credential.Password}</value>
        </customHeader>
        <customHeader>
            <headerName>Notion-Version</headerName>
            <value>2022-06-28</value>
=======
            <headerValue>Bearer {\!.Password}</headerValue>
        </customHeader>
        <customHeader>
            <headerName>Notion-Version</headerName>
            <headerValue>2022-06-28</headerValue>
>>>>>>> a3e5a608
        </customHeader>
    </customHeaders>
</NamedCredential><|MERGE_RESOLUTION|>--- conflicted
+++ resolved
@@ -6,28 +6,16 @@
     <endpoint>https://api.notion.com</endpoint>
     <generateAuthorizationHeader>false</generateAuthorizationHeader>
     <label>Notion API</label>
-<<<<<<< HEAD
     <principalType>NamedPrincipal</principalType>
-=======
-    <principalType>NamedUser</principalType>
->>>>>>> a3e5a608
     <protocol>NoAuthentication</protocol>
     <customHeaders>
         <customHeader>
             <headerName>Authorization</headerName>
-<<<<<<< HEAD
-            <value>Bearer {!$Credential.Password}</value>
-        </customHeader>
-        <customHeader>
-            <headerName>Notion-Version</headerName>
-            <value>2022-06-28</value>
-=======
-            <headerValue>Bearer {\!.Password}</headerValue>
+            <headerValue>Bearer {!$Credential.Password}</headerValue>
         </customHeader>
         <customHeader>
             <headerName>Notion-Version</headerName>
             <headerValue>2022-06-28</headerValue>
->>>>>>> a3e5a608
         </customHeader>
     </customHeaders>
 </NamedCredential>